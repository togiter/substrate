--- conflicted
+++ resolved
@@ -10,50 +10,29 @@
 [dependencies]
 serde = { version = "1.0.101", optional = true }
 codec = { package = "parity-scale-codec", version = "1.0.0", default-features = false, features = ["derive"] }
-<<<<<<< HEAD
-sp-std = { version = "2.0.0", default-features = false, path = "../../primitives/std" }
-sp-phragmen = { version = "2.0.0", default-features = false, path = "../../primitives/phragmen" }
-sp-io ={ path = "../../primitives/io", default-features = false }
-sp-runtime = { version = "2.0.0", default-features = false, path = "../../primitives/runtime" }
-sp-staking = { version = "2.0.0", default-features = false, path = "../../primitives/staking" }
-frame-support = { version = "2.0.0", default-features = false, path = "../support" }
-frame-system = { version = "2.0.0", default-features = false, path = "../system" }
-pallet-session = { version = "2.0.0", features = ["historical"], path = "../session", default-features = false }
-pallet-authorship = { version = "2.0.0", default-features = false, path = "../authorship" }
-sp-application-crypto = { version = "2.0.0", default-features = false, path = "../../primitives/application-crypto" }
-
-# Optional imports for tesing-utils feature
-pallet-indices = { version = "2.0.0", optional = true, path = "../indices" }
-sp-core = { version = "2.0.0", optional = true, path = "../../primitives/core" }
-rand = { version = "0.7.3", optional = true }
-
-[dev-dependencies]
-pallet-balances = { version = "2.0.0", path = "../balances" }
-pallet-timestamp = { version = "2.0.0", path = "../timestamp" }
-pallet-staking-reward-curve = { version = "2.0.0",  path = "../staking/reward-curve" }
-substrate-test-utils = { version = "2.0.0", path = "../../test-utils" }
-parking_lot = { version = "0.10.0" }
-env_logger = "0.7.1"
-
-=======
-sp-keyring = { version = "2.0.0-dev", optional = true, path = "../../primitives/keyring" }
 sp-std = { version = "2.0.0-dev", default-features = false, path = "../../primitives/std" }
 sp-phragmen = { version = "2.0.0-dev", default-features = false, path = "../../primitives/phragmen" }
-sp-io ={ path = "../../primitives/io", default-features = false , version = "2.0.0-dev"}
+sp-io ={ version = "2.0.0-dev", path = "../../primitives/io", default-features = false}
 sp-runtime = { version = "2.0.0-dev", default-features = false, path = "../../primitives/runtime" }
 sp-staking = { version = "2.0.0-dev", default-features = false, path = "../../primitives/staking" }
 frame-support = { version = "2.0.0-dev", default-features = false, path = "../support" }
 frame-system = { version = "2.0.0-dev", default-features = false, path = "../system" }
 pallet-session = { version = "2.0.0-dev", features = ["historical"], path = "../session", default-features = false }
 pallet-authorship = { version = "2.0.0-dev", default-features = false, path = "../authorship" }
+sp-application-crypto = { version = "2.0.0-dev", default-features = false, path = "../../primitives/application-crypto" }
+
+# Optional imports for tesing-utils feature
+pallet-indices = { version = "2.0.0-dev", optional = true, path = "../indices" }
+sp-core = { version = "2.0.0-dev", optional = true, path = "../../primitives/core" }
+rand = { version = "0.7.3", optional = true }
 
 [dev-dependencies]
-sp-core = { version = "2.0.0-dev", path = "../../primitives/core" }
 pallet-balances = { version = "2.0.0-dev", path = "../balances" }
 pallet-timestamp = { version = "2.0.0-dev", path = "../timestamp" }
 pallet-staking-reward-curve = { version = "2.0.0-dev",  path = "../staking/reward-curve" }
 substrate-test-utils = { version = "2.0.0-dev", path = "../../test-utils" }
->>>>>>> 2406f796
+parking_lot = { version = "0.10.0" }
+env_logger = "0.7.1"
 
 [features]
 migrate = []
