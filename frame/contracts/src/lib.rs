--- conflicted
+++ resolved
@@ -109,11 +109,7 @@
 #[cfg(feature = "std")]
 use serde::{Serialize, Deserialize};
 use primitives::crypto::UncheckedFrom;
-<<<<<<< HEAD
-use rstd::{prelude::*, marker::PhantomData, convert::TryFrom, fmt};
-=======
-use sp_std::{prelude::*, marker::PhantomData, fmt::Debug};
->>>>>>> 36a704b6
+use sp_std::{prelude::*, marker::PhantomData, convert::TryFrom, fmt};
 use codec::{Codec, Encode, Decode};
 use runtime_io::hashing::blake2_256;
 use sp_runtime::{
@@ -674,11 +670,7 @@
 	pub fn get_storage(
 		address: T::AccountId,
 		key: [u8; 32],
-<<<<<<< HEAD
 	) -> Result<Option<Vec<u8>>, GetStorageError> {
-=======
-	) -> sp_std::result::Result<Option<Vec<u8>>, GetStorageError> {
->>>>>>> 36a704b6
 		let contract_info = <ContractInfoOf<T>>::get(&address)
 			.ok_or(GetStorageError::ContractDoesntExist)?
 			.get_alive()
@@ -1092,15 +1084,9 @@
 	}
 }
 
-<<<<<<< HEAD
 impl<T: Trait + Send + Sync> fmt::Debug for CheckBlockGasLimit<T> {
 	#[cfg(feature = "std")]
-	fn fmt(&self, f: &mut fmt::Formatter) -> rstd::fmt::Result {
-=======
-impl<T: Trait + Send + Sync> sp_std::fmt::Debug for CheckBlockGasLimit<T> {
-	#[cfg(feature = "std")]
-	fn fmt(&self, f: &mut sp_std::fmt::Formatter) -> sp_std::fmt::Result {
->>>>>>> 36a704b6
+	fn fmt(&self, f: &mut fmt::Formatter) -> fmt::Result {
 		write!(f, "CheckBlockGasLimit")
 	}
 
@@ -1120,7 +1106,7 @@
 	/// It is present only for the contract calls that operate with gas.
 	type Pre = Option<DynamicWeightData<T::AccountId, NegativeImbalanceOf<T>>>;
 
-	fn additional_signed(&self) -> sp_std::result::Result<(), TransactionValidityError> { Ok(()) }
+	fn additional_signed(&self) -> Result<(), TransactionValidityError> { Ok(()) }
 
 	fn pre_dispatch(
 		self,
@@ -1128,7 +1114,7 @@
 		call: &Self::Call,
 		_: DispatchInfo,
 		_: usize,
-	) -> rstd::result::Result<Self::Pre, TransactionValidityError> {
+	) -> Result<Self::Pre, TransactionValidityError> {
 		Self::perform_pre_dispatch_checks(who, call)
 			.map_err(Into::into)
 	}
