// Copyright 2018-2020 Parity Technologies (UK) Ltd.
// This file is part of Substrate.

// Substrate is free software: you can redistribute it and/or modify
// it under the terms of the GNU General Public License as published by
// the Free Software Foundation, either version 3 of the License, or
// (at your option) any later version.

// Substrate is distributed in the hope that it will be useful,
// but WITHOUT ANY WARRANTY; without even the implied warranty of
// MERCHANTABILITY or FITNESS FOR A PARTICULAR PURPOSE.  See the
// GNU General Public License for more details.

// You should have received a copy of the GNU General Public License
// along with Substrate.  If not, see <http://www.gnu.org/licenses/>.

//! The Substrate runtime. This can be compiled with ``#[no_std]`, ready for Wasm.

#![cfg_attr(not(feature = "std"), no_std)]
// `construct_runtime!` does a lot of recursion and requires us to increase the limit to 256.
#![recursion_limit="256"]

use sp_std::prelude::*;
use frame_support::{
	construct_runtime, parameter_types,
	weights::Weight,
	traits::{SplitTwoWays, Currency, Randomness},
};
use sp_core::u32_trait::{_1, _2, _3, _4};
use node_primitives::{AccountId, AccountIndex, Balance, BlockNumber, Hash, Index, Moment, Signature};
use sp_api::impl_runtime_apis;
use sp_runtime::{Permill, Perbill, ApplyExtrinsicResult, impl_opaque_keys, generic, create_runtime_str};
use sp_runtime::curve::PiecewiseLinear;
use sp_runtime::transaction_validity::TransactionValidity;
use sp_runtime::traits::{
	self, BlakeTwo256, Block as BlockT, NumberFor, StaticLookup, SaturatedConversion,
	OpaqueKeys,
};
use sp_version::RuntimeVersion;
#[cfg(any(feature = "std", test))]
use sp_version::NativeVersion;
use sp_core::OpaqueMetadata;
use pallet_grandpa::AuthorityList as GrandpaAuthorityList;
use pallet_grandpa::fg_primitives;
use pallet_im_online::sr25519::{AuthorityId as ImOnlineId};
use sp_authority_discovery::AuthorityId as AuthorityDiscoveryId;
use pallet_transaction_payment_rpc_runtime_api::RuntimeDispatchInfo;
use pallet_contracts_rpc_runtime_api::ContractExecResult;
use frame_system::offchain::TransactionSubmitter;
use sp_inherents::{InherentData, CheckInherentsResult};

#[cfg(any(feature = "std", test))]
pub use sp_runtime::BuildStorage;
pub use pallet_timestamp::Call as TimestampCall;
pub use pallet_balances::Call as BalancesCall;
pub use pallet_contracts::Gas;
pub use frame_support::StorageValue;
pub use pallet_staking::StakerStatus;

/// Implementations of some helper traits passed into runtime modules as associated types.
pub mod impls;
use impls::{CurrencyToVoteHandler, Author, LinearWeightToFee, TargetedFeeAdjustment};

/// Constant values used within the runtime.
pub mod constants;
use constants::{time::*, currency::*};

// Make the WASM binary available.
#[cfg(feature = "std")]
include!(concat!(env!("OUT_DIR"), "/wasm_binary.rs"));

/// Runtime version.
pub const VERSION: RuntimeVersion = RuntimeVersion {
	spec_name: create_runtime_str!("node"),
	impl_name: create_runtime_str!("substrate-node"),
	authoring_version: 10,
	// Per convention: if the runtime behavior changes, increment spec_version
	// and set impl_version to equal spec_version. If only runtime
	// implementation changes and behavior does not, then leave spec_version as
	// is and increment impl_version.
	spec_version: 199,
	impl_version: 199,
	apis: RUNTIME_API_VERSIONS,
};

/// Native version.
#[cfg(any(feature = "std", test))]
pub fn native_version() -> NativeVersion {
	NativeVersion {
		runtime_version: VERSION,
		can_author_with: Default::default(),
	}
}

type NegativeImbalance = <Balances as Currency<AccountId>>::NegativeImbalance;

pub type DealWithFees = SplitTwoWays<
	Balance,
	NegativeImbalance,
	_4, Treasury,   // 4 parts (80%) goes to the treasury.
	_1, Author,     // 1 part (20%) goes to the block author.
>;

parameter_types! {
	pub const BlockHashCount: BlockNumber = 250;
	pub const MaximumBlockWeight: Weight = 1_000_000_000;
	pub const MaximumBlockLength: u32 = 5 * 1024 * 1024;
	pub const Version: RuntimeVersion = VERSION;
	pub const AvailableBlockRatio: Perbill = Perbill::from_percent(75);
}

impl frame_system::Trait for Runtime {
	type Origin = Origin;
	type Call = Call;
	type Index = Index;
	type BlockNumber = BlockNumber;
	type Hash = Hash;
	type Hashing = BlakeTwo256;
	type AccountId = AccountId;
	type Lookup = Indices;
	type Header = generic::Header<BlockNumber, BlakeTwo256>;
	type Event = Event;
	type BlockHashCount = BlockHashCount;
	type MaximumBlockWeight = MaximumBlockWeight;
	type MaximumBlockLength = MaximumBlockLength;
	type AvailableBlockRatio = AvailableBlockRatio;
	type Version = Version;
	type ModuleToIndex = ModuleToIndex;
}

parameter_types! {
	// One storage item; value is size 4+4+16+32 bytes = 56 bytes.
	pub const MultisigDepositBase: Balance = 30 * CENTS;
	// Additional storage item size of 32 bytes.
	pub const MultisigDepositFactor: Balance = 5 * CENTS;
	pub const MaxSignatories: u16 = 100;
}

impl pallet_utility::Trait for Runtime {
	type Event = Event;
	type Call = Call;
	type Currency = Balances;
	type MultisigDepositBase = MultisigDepositBase;
	type MultisigDepositFactor = MultisigDepositFactor;
	type MaxSignatories = MaxSignatories;
}

parameter_types! {
	pub const EpochDuration: u64 = EPOCH_DURATION_IN_SLOTS;
	pub const ExpectedBlockTime: Moment = MILLISECS_PER_BLOCK;
}

impl pallet_babe::Trait for Runtime {
	type EpochDuration = EpochDuration;
	type ExpectedBlockTime = ExpectedBlockTime;
	type EpochChangeTrigger = pallet_babe::ExternalTrigger;
}

impl pallet_indices::Trait for Runtime {
	type AccountIndex = AccountIndex;
	type IsDeadAccount = Balances;
	type ResolveHint = pallet_indices::SimpleResolveHint<Self::AccountId, Self::AccountIndex>;
	type Event = Event;
}

parameter_types! {
	pub const ExistentialDeposit: Balance = 1 * DOLLARS;
	pub const TransferFee: Balance = 1 * CENTS;
	pub const CreationFee: Balance = 1 * CENTS;
}

impl pallet_balances::Trait for Runtime {
	type Balance = Balance;
	type OnFreeBalanceZero = ((Staking, Contracts), Session);
	type OnNewAccount = Indices;
	type Event = Event;
	type DustRemoval = ();
	type TransferPayment = ();
	type ExistentialDeposit = ExistentialDeposit;
	type TransferFee = TransferFee;
	type CreationFee = CreationFee;
}

parameter_types! {
	pub const TransactionBaseFee: Balance = 1 * CENTS;
	pub const TransactionByteFee: Balance = 10 * MILLICENTS;
	// setting this to zero will disable the weight fee.
	pub const WeightFeeCoefficient: Balance = 1_000;
	// for a sane configuration, this should always be less than `AvailableBlockRatio`.
	pub const TargetBlockFullness: Perbill = Perbill::from_percent(25);
}

impl pallet_transaction_payment::Trait for Runtime {
	type Currency = Balances;
	type OnTransactionPayment = DealWithFees;
	type TransactionBaseFee = TransactionBaseFee;
	type TransactionByteFee = TransactionByteFee;
	type WeightToFee = LinearWeightToFee<WeightFeeCoefficient>;
	type FeeMultiplierUpdate = TargetedFeeAdjustment<TargetBlockFullness>;
}

parameter_types! {
	pub const MinimumPeriod: Moment = SLOT_DURATION / 2;
}
impl pallet_timestamp::Trait for Runtime {
	type Moment = Moment;
	type OnTimestampSet = Babe;
	type MinimumPeriod = MinimumPeriod;
}

parameter_types! {
	pub const UncleGenerations: BlockNumber = 5;
}

impl pallet_authorship::Trait for Runtime {
	type FindAuthor = pallet_session::FindAccountFromAuthorIndex<Self, Babe>;
	type UncleGenerations = UncleGenerations;
	type FilterUncle = ();
	type EventHandler = (Staking, ImOnline);
}

impl_opaque_keys! {
	pub struct SessionKeys {
		pub grandpa: Grandpa,
		pub babe: Babe,
		pub im_online: ImOnline,
		pub authority_discovery: AuthorityDiscovery,
	}
}

parameter_types! {
	pub const DisabledValidatorsThreshold: Perbill = Perbill::from_percent(17);
}

impl pallet_session::Trait for Runtime {
	type OnSessionEnding = Staking;
	type SessionHandler = <SessionKeys as OpaqueKeys>::KeyTypeIdProviders;
	type ShouldEndSession = Babe;
	type Event = Event;
	type Keys = SessionKeys;
	type ValidatorId = <Self as frame_system::Trait>::AccountId;
	type ValidatorIdOf = pallet_staking::StashOf<Self>;
	type SelectInitialValidators = Staking;
	type DisabledValidatorsThreshold = DisabledValidatorsThreshold;
}

impl pallet_session::historical::Trait for Runtime {
	type FullIdentification = pallet_staking::Exposure<AccountId, Balance>;
	type FullIdentificationOf = pallet_staking::ExposureOf<Runtime>;
}

pallet_staking_reward_curve::build! {
	const REWARD_CURVE: PiecewiseLinear<'static> = curve!(
		min_inflation: 0_025_000,
		max_inflation: 0_100_000,
		ideal_stake: 0_500_000,
		falloff: 0_050_000,
		max_piece_count: 40,
		test_precision: 0_005_000,
	);
}

parameter_types! {
	pub const SessionsPerEra: sp_staking::SessionIndex = 6;
	pub const BondingDuration: pallet_staking::EraIndex = 24 * 28;
	pub const SlashDeferDuration: pallet_staking::EraIndex = 24 * 7; // 1/4 the bonding duration.
	pub const RewardCurve: &'static PiecewiseLinear<'static> = &REWARD_CURVE;
}

impl pallet_staking::Trait for Runtime {
	type Currency = Balances;
	type Time = Timestamp;
	type CurrencyToVote = CurrencyToVoteHandler;
	type RewardRemainder = Treasury;
	type Event = Event;
	type Slash = Treasury; // send the slashed funds to the treasury.
	type Reward = (); // rewards are minted from the void
	type SessionsPerEra = SessionsPerEra;
	type BondingDuration = BondingDuration;
	type SlashDeferDuration = SlashDeferDuration;
	/// A super-majority of the council can cancel the slash.
	type SlashCancelOrigin = pallet_collective::EnsureProportionAtLeast<_3, _4, AccountId, CouncilCollective>;
	type SessionInterface = Self;
	type RewardCurve = RewardCurve;
}

parameter_types! {
	pub const LaunchPeriod: BlockNumber = 28 * 24 * 60 * MINUTES;
	pub const VotingPeriod: BlockNumber = 28 * 24 * 60 * MINUTES;
	pub const EmergencyVotingPeriod: BlockNumber = 3 * 24 * 60 * MINUTES;
	pub const MinimumDeposit: Balance = 100 * DOLLARS;
	pub const EnactmentPeriod: BlockNumber = 30 * 24 * 60 * MINUTES;
	pub const CooloffPeriod: BlockNumber = 28 * 24 * 60 * MINUTES;
	// One cent: $10,000 / MB
	pub const PreimageByteDeposit: Balance = 1 * CENTS;
}

impl pallet_democracy::Trait for Runtime {
	type Proposal = Call;
	type Event = Event;
	type Currency = Balances;
	type EnactmentPeriod = EnactmentPeriod;
	type LaunchPeriod = LaunchPeriod;
	type VotingPeriod = VotingPeriod;
	type EmergencyVotingPeriod = EmergencyVotingPeriod;
	type MinimumDeposit = MinimumDeposit;
	/// A straight majority of the council can decide what their next motion is.
	type ExternalOrigin = pallet_collective::EnsureProportionAtLeast<_1, _2, AccountId, CouncilCollective>;
	/// A super-majority can have the next scheduled referendum be a straight majority-carries vote.
	type ExternalMajorityOrigin = pallet_collective::EnsureProportionAtLeast<_3, _4, AccountId, CouncilCollective>;
	/// A unanimous council can have the next scheduled referendum be a straight default-carries
	/// (NTB) vote.
	type ExternalDefaultOrigin = pallet_collective::EnsureProportionAtLeast<_1, _1, AccountId, CouncilCollective>;
	/// Two thirds of the technical committee can have an ExternalMajority/ExternalDefault vote
	/// be tabled immediately and with a shorter voting/enactment period.
	type FastTrackOrigin = pallet_collective::EnsureProportionAtLeast<_2, _3, AccountId, TechnicalCollective>;
	// To cancel a proposal which has been passed, 2/3 of the council must agree to it.
	type CancellationOrigin = pallet_collective::EnsureProportionAtLeast<_2, _3, AccountId, CouncilCollective>;
	// Any single technical committee member may veto a coming council proposal, however they can
	// only do it once and it lasts only for the cooloff period.
	type VetoOrigin = pallet_collective::EnsureMember<AccountId, TechnicalCollective>;
	type CooloffPeriod = CooloffPeriod;
	type PreimageByteDeposit = PreimageByteDeposit;
	type Slash = Treasury;
}

type CouncilCollective = pallet_collective::Instance1;
impl pallet_collective::Trait<CouncilCollective> for Runtime {
	type Origin = Origin;
	type Proposal = Call;
	type Event = Event;
}

parameter_types! {
	pub const CandidacyBond: Balance = 10 * DOLLARS;
	pub const VotingBond: Balance = 1 * DOLLARS;
	pub const TermDuration: BlockNumber = 7 * DAYS;
	pub const DesiredMembers: u32 = 13;
	pub const DesiredRunnersUp: u32 = 7;
}

impl pallet_elections_phragmen::Trait for Runtime {
	type Event = Event;
	type Currency = Balances;
	type CurrencyToVote = CurrencyToVoteHandler;
	type CandidacyBond = CandidacyBond;
	type VotingBond = VotingBond;
	type TermDuration = TermDuration;
	type DesiredMembers = DesiredMembers;
	type DesiredRunnersUp = DesiredRunnersUp;
	type LoserCandidate = ();
	type BadReport = ();
	type KickedMember = ();
	type ChangeMembers = Council;
}

type TechnicalCollective = pallet_collective::Instance2;
impl pallet_collective::Trait<TechnicalCollective> for Runtime {
	type Origin = Origin;
	type Proposal = Call;
	type Event = Event;
}

impl pallet_membership::Trait<pallet_membership::Instance1> for Runtime {
	type Event = Event;
	type AddOrigin = pallet_collective::EnsureProportionMoreThan<_1, _2, AccountId, CouncilCollective>;
	type RemoveOrigin = pallet_collective::EnsureProportionMoreThan<_1, _2, AccountId, CouncilCollective>;
	type SwapOrigin = pallet_collective::EnsureProportionMoreThan<_1, _2, AccountId, CouncilCollective>;
	type ResetOrigin = pallet_collective::EnsureProportionMoreThan<_1, _2, AccountId, CouncilCollective>;
	type MembershipInitialized = TechnicalCommittee;
	type MembershipChanged = TechnicalCommittee;
}

parameter_types! {
	pub const ProposalBond: Permill = Permill::from_percent(5);
	pub const ProposalBondMinimum: Balance = 1 * DOLLARS;
	pub const SpendPeriod: BlockNumber = 1 * DAYS;
	pub const Burn: Permill = Permill::from_percent(50);
}

impl pallet_treasury::Trait for Runtime {
	type Currency = Balances;
	type ApproveOrigin = pallet_collective::EnsureMembers<_4, AccountId, CouncilCollective>;
	type RejectOrigin = pallet_collective::EnsureMembers<_2, AccountId, CouncilCollective>;
	type Event = Event;
	type ProposalRejection = ();
	type ProposalBond = ProposalBond;
	type ProposalBondMinimum = ProposalBondMinimum;
	type SpendPeriod = SpendPeriod;
	type Burn = Burn;
}

parameter_types! {
	pub const ContractTransferFee: Balance = 1 * CENTS;
	pub const ContractCreationFee: Balance = 1 * CENTS;
	pub const ContractTransactionBaseFee: Balance = 1 * CENTS;
	pub const ContractTransactionByteFee: Balance = 10 * MILLICENTS;
	pub const ContractFee: Balance = 1 * CENTS;
	pub const TombstoneDeposit: Balance = 1 * DOLLARS;
	pub const RentByteFee: Balance = 1 * DOLLARS;
	pub const RentDepositOffset: Balance = 1000 * DOLLARS;
	pub const SurchargeReward: Balance = 150 * DOLLARS;
}

impl pallet_contracts::Trait for Runtime {
	type Currency = Balances;
	type Time = Timestamp;
	type Randomness = RandomnessCollectiveFlip;
	type Call = Call;
	type Event = Event;
	type DetermineContractAddress = pallet_contracts::SimpleAddressDeterminator<Runtime>;
	type ComputeDispatchFee = pallet_contracts::DefaultDispatchFeeComputor<Runtime>;
	type TrieIdGenerator = pallet_contracts::TrieIdFromParentCounter<Runtime>;
	type GasPayment = ();
	type RentPayment = ();
	type SignedClaimHandicap = pallet_contracts::DefaultSignedClaimHandicap;
	type TombstoneDeposit = TombstoneDeposit;
	type StorageSizeOffset = pallet_contracts::DefaultStorageSizeOffset;
	type RentByteFee = RentByteFee;
	type RentDepositOffset = RentDepositOffset;
	type SurchargeReward = SurchargeReward;
	type TransferFee = ContractTransferFee;
	type CreationFee = ContractCreationFee;
	type TransactionBaseFee = ContractTransactionBaseFee;
	type TransactionByteFee = ContractTransactionByteFee;
	type ContractFee = ContractFee;
<<<<<<< HEAD
	type CallBaseFee = contracts::DefaultCallBaseFee;
	type InstantiateBaseFee = contracts::DefaultInstantiateBaseFee;
	type MaxDepth = contracts::DefaultMaxDepth;
	type MaxValueSize = contracts::DefaultMaxValueSize;
	type WeightToFee = LinearWeightToFee<WeightFeeCoefficient>;
=======
	type CallBaseFee = pallet_contracts::DefaultCallBaseFee;
	type InstantiateBaseFee = pallet_contracts::DefaultInstantiateBaseFee;
	type MaxDepth = pallet_contracts::DefaultMaxDepth;
	type MaxValueSize = pallet_contracts::DefaultMaxValueSize;
	type BlockGasLimit = pallet_contracts::DefaultBlockGasLimit;
>>>>>>> 91ddc4f1
}

impl pallet_sudo::Trait for Runtime {
	type Event = Event;
	type Proposal = Call;
}

type SubmitTransaction = TransactionSubmitter<ImOnlineId, Runtime, UncheckedExtrinsic>;

parameter_types! {
	pub const SessionDuration: BlockNumber = EPOCH_DURATION_IN_SLOTS as _;
}

impl pallet_im_online::Trait for Runtime {
	type AuthorityId = ImOnlineId;
	type Call = Call;
	type Event = Event;
	type SubmitTransaction = SubmitTransaction;
	type ReportUnresponsiveness = Offences;
	type SessionDuration = SessionDuration;
}

impl pallet_offences::Trait for Runtime {
	type Event = Event;
	type IdentificationTuple = pallet_session::historical::IdentificationTuple<Self>;
	type OnOffenceHandler = Staking;
}

impl pallet_authority_discovery::Trait for Runtime {}

impl pallet_grandpa::Trait for Runtime {
	type Event = Event;
}

parameter_types! {
	pub const WindowSize: BlockNumber = 101;
	pub const ReportLatency: BlockNumber = 1000;
}

impl pallet_finality_tracker::Trait for Runtime {
	type OnFinalizationStalled = Grandpa;
	type WindowSize = WindowSize;
	type ReportLatency = ReportLatency;
}

parameter_types! {
	pub const ReservationFee: Balance = 1 * DOLLARS;
	pub const MinLength: usize = 3;
	pub const MaxLength: usize = 16;
}

impl pallet_nicks::Trait for Runtime {
	type Event = Event;
	type Currency = Balances;
	type ReservationFee = ReservationFee;
	type Slashed = Treasury;
	type ForceOrigin = pallet_collective::EnsureMember<AccountId, CouncilCollective>;
	type MinLength = MinLength;
	type MaxLength = MaxLength;
}

impl frame_system::offchain::CreateTransaction<Runtime, UncheckedExtrinsic> for Runtime {
	type Public = <Signature as traits::Verify>::Signer;
	type Signature = Signature;

	fn create_transaction<TSigner: frame_system::offchain::Signer<Self::Public, Self::Signature>>(
		call: Call,
		public: Self::Public,
		account: AccountId,
		index: Index,
	) -> Option<(Call, <UncheckedExtrinsic as traits::Extrinsic>::SignaturePayload)> {
		// take the biggest period possible.
		let period = BlockHashCount::get()
			.checked_next_power_of_two()
			.map(|c| c / 2)
			.unwrap_or(2) as u64;
		let current_block = System::block_number().saturated_into::<u64>();
		let tip = 0;
		let extra: SignedExtra = (
			frame_system::CheckVersion::<Runtime>::new(),
			frame_system::CheckGenesis::<Runtime>::new(),
			frame_system::CheckEra::<Runtime>::from(generic::Era::mortal(period, current_block)),
			frame_system::CheckNonce::<Runtime>::from(index),
			frame_system::CheckWeight::<Runtime>::new(),
			pallet_transaction_payment::ChargeTransactionPayment::<Runtime>::from(tip),
			Default::default(),
		);
		let raw_payload = SignedPayload::new(call, extra).ok()?;
		let signature = TSigner::sign(public, &raw_payload)?;
		let address = Indices::unlookup(account);
		let (call, extra, _) = raw_payload.deconstruct();
		Some((call, (address, signature, extra)))
	}
}

construct_runtime!(
	pub enum Runtime where
		Block = Block,
		NodeBlock = node_primitives::Block,
		UncheckedExtrinsic = UncheckedExtrinsic
	{
<<<<<<< HEAD
		System: system::{Module, Call, Storage, Config, Event},
		Utility: utility::{Module, Call, Event},
		Babe: babe::{Module, Call, Storage, Config, Inherent(Timestamp)},
		Timestamp: timestamp::{Module, Call, Storage, Inherent},
		Authorship: authorship::{Module, Call, Storage, Inherent},
		Indices: indices,
		Balances: balances::{default, Error},
		TransactionPayment: transaction_payment::{Module, Storage},
		Staking: staking::{default, OfflineWorker},
		Session: session::{Module, Call, Storage, Event, Config<T>},
		Democracy: democracy::{Module, Call, Storage, Config, Event<T>},
		Council: collective::<Instance1>::{Module, Call, Storage, Origin<T>, Event<T>, Config<T>},
		TechnicalCommittee: collective::<Instance2>::{Module, Call, Storage, Origin<T>, Event<T>, Config<T>},
		Elections: elections_phragmen::{Module, Call, Storage, Event<T>},
		TechnicalMembership: membership::<Instance1>::{Module, Call, Storage, Event<T>, Config<T>},
		FinalityTracker: finality_tracker::{Module, Call, Inherent},
		Grandpa: grandpa::{Module, Call, Storage, Config, Event},
		Treasury: treasury::{Module, Call, Storage, Config, Event<T>},
		Contracts: contracts::{Module, Call, Storage, Config, Event<T>},
		Sudo: sudo,
		ImOnline: im_online::{Module, Call, Storage, Event<T>, ValidateUnsigned, Config<T>},
		AuthorityDiscovery: authority_discovery::{Module, Call, Config},
		Offences: offences::{Module, Call, Storage, Event},
		RandomnessCollectiveFlip: randomness_collective_flip::{Module, Call, Storage},
		Nicks: nicks::{Module, Call, Storage, Event<T>},
=======
		System: frame_system::{Module, Call, Storage, Config, Event},
		Utility: pallet_utility::{Module, Call, Storage, Event<T>},
		Babe: pallet_babe::{Module, Call, Storage, Config, Inherent(Timestamp)},
		Timestamp: pallet_timestamp::{Module, Call, Storage, Inherent},
		Authorship: pallet_authorship::{Module, Call, Storage, Inherent},
		Indices: pallet_indices,
		Balances: pallet_balances,
		TransactionPayment: pallet_transaction_payment::{Module, Storage},
		Staking: pallet_staking,
		Session: pallet_session::{Module, Call, Storage, Event, Config<T>},
		Democracy: pallet_democracy::{Module, Call, Storage, Config, Event<T>},
		Council: pallet_collective::<Instance1>::{Module, Call, Storage, Origin<T>, Event<T>, Config<T>},
		TechnicalCommittee: pallet_collective::<Instance2>::{Module, Call, Storage, Origin<T>, Event<T>, Config<T>},
		Elections: pallet_elections_phragmen::{Module, Call, Storage, Event<T>},
		TechnicalMembership: pallet_membership::<Instance1>::{Module, Call, Storage, Event<T>, Config<T>},
		FinalityTracker: pallet_finality_tracker::{Module, Call, Inherent},
		Grandpa: pallet_grandpa::{Module, Call, Storage, Config, Event},
		Treasury: pallet_treasury::{Module, Call, Storage, Config, Event<T>},
		Contracts: pallet_contracts,
		Sudo: pallet_sudo,
		ImOnline: pallet_im_online::{Module, Call, Storage, Event<T>, ValidateUnsigned, Config<T>},
		AuthorityDiscovery: pallet_authority_discovery::{Module, Call, Config},
		Offences: pallet_offences::{Module, Call, Storage, Event},
		RandomnessCollectiveFlip: pallet_randomness_collective_flip::{Module, Call, Storage},
		Nicks: pallet_nicks::{Module, Call, Storage, Event<T>},
>>>>>>> 91ddc4f1
	}
);

/// The address format for describing accounts.
pub type Address = <Indices as StaticLookup>::Source;
/// Block header type as expected by this runtime.
pub type Header = generic::Header<BlockNumber, BlakeTwo256>;
/// Block type as expected by this runtime.
pub type Block = generic::Block<Header, UncheckedExtrinsic>;
/// A Block signed with a Justification
pub type SignedBlock = generic::SignedBlock<Block>;
/// BlockId type as expected by this runtime.
pub type BlockId = generic::BlockId<Block>;
/// The SignedExtension to the basic transaction logic.
pub type SignedExtra = (
	frame_system::CheckVersion<Runtime>,
	frame_system::CheckGenesis<Runtime>,
	frame_system::CheckEra<Runtime>,
	frame_system::CheckNonce<Runtime>,
	frame_system::CheckWeight<Runtime>,
	pallet_transaction_payment::ChargeTransactionPayment<Runtime>,
	pallet_contracts::CheckBlockGasLimit<Runtime>,
);
/// Unchecked extrinsic type as expected by this runtime.
pub type UncheckedExtrinsic = generic::UncheckedExtrinsic<Address, Call, Signature, SignedExtra>;
/// The payload being signed in transactions.
pub type SignedPayload = generic::SignedPayload<Call, SignedExtra>;
/// Extrinsic type that has already been checked.
pub type CheckedExtrinsic = generic::CheckedExtrinsic<AccountId, Call, SignedExtra>;
/// Executive: handles dispatch to the various modules.
pub type Executive = frame_executive::Executive<Runtime, Block, frame_system::ChainContext<Runtime>, Runtime, AllModules>;

impl_runtime_apis! {
	impl sp_api::Core<Block> for Runtime {
		fn version() -> RuntimeVersion {
			VERSION
		}

		fn execute_block(block: Block) {
			Executive::execute_block(block)
		}

		fn initialize_block(header: &<Block as BlockT>::Header) {
			Executive::initialize_block(header)
		}
	}

	impl sp_api::Metadata<Block> for Runtime {
		fn metadata() -> OpaqueMetadata {
			Runtime::metadata().into()
		}
	}

	impl sp_block_builder::BlockBuilder<Block> for Runtime {
		fn apply_extrinsic(extrinsic: <Block as BlockT>::Extrinsic) -> ApplyExtrinsicResult {
			Executive::apply_extrinsic(extrinsic)
		}

		fn finalize_block() -> <Block as BlockT>::Header {
			Executive::finalize_block()
		}

		fn inherent_extrinsics(data: InherentData) -> Vec<<Block as BlockT>::Extrinsic> {
			data.create_extrinsics()
		}

		fn check_inherents(block: Block, data: InherentData) -> CheckInherentsResult {
			data.check_extrinsics(&block)
		}

		fn random_seed() -> <Block as BlockT>::Hash {
			RandomnessCollectiveFlip::random_seed()
		}
	}

	impl sp_transaction_pool::runtime_api::TaggedTransactionQueue<Block> for Runtime {
		fn validate_transaction(tx: <Block as BlockT>::Extrinsic) -> TransactionValidity {
			Executive::validate_transaction(tx)
		}
	}

	impl sp_offchain::OffchainWorkerApi<Block> for Runtime {
		fn offchain_worker(number: NumberFor<Block>) {
			Executive::offchain_worker(number)
		}
	}

	impl fg_primitives::GrandpaApi<Block> for Runtime {
		fn grandpa_authorities() -> GrandpaAuthorityList {
			Grandpa::grandpa_authorities()
		}
	}

	impl sp_consensus_babe::BabeApi<Block> for Runtime {
		fn configuration() -> sp_consensus_babe::BabeConfiguration {
			// The choice of `c` parameter (where `1 - c` represents the
			// probability of a slot being empty), is done in accordance to the
			// slot duration and expected target block time, for safely
			// resisting network delays of maximum two seconds.
			// <https://research.web3.foundation/en/latest/polkadot/BABE/Babe/#6-practical-results>
			sp_consensus_babe::BabeConfiguration {
				slot_duration: Babe::slot_duration(),
				epoch_length: EpochDuration::get(),
				c: PRIMARY_PROBABILITY,
				genesis_authorities: Babe::authorities(),
				randomness: Babe::randomness(),
				secondary_slots: true,
			}
		}
	}

	impl sp_authority_discovery::AuthorityDiscoveryApi<Block> for Runtime {
		fn authorities() -> Vec<AuthorityDiscoveryId> {
			AuthorityDiscovery::authorities()
		}
	}

	impl frame_system_rpc_runtime_api::AccountNonceApi<Block, AccountId, Index> for Runtime {
		fn account_nonce(account: AccountId) -> Index {
			System::account_nonce(account)
		}
	}

	impl pallet_contracts_rpc_runtime_api::ContractsApi<Block, AccountId, Balance> for Runtime {
		fn call(
			origin: AccountId,
			dest: AccountId,
			value: Balance,
			gas_limit: u64,
			input_data: Vec<u8>,
		) -> ContractExecResult {
			let exec_result = Contracts::bare_call(
				origin,
				dest.into(),
				value,
				gas_limit,
				input_data,
			);
			match exec_result {
				Ok(v) => ContractExecResult::Success {
					status: v.status,
					data: v.data,
				},
				Err(_) => ContractExecResult::Error,
			}
		}

		fn get_storage(
			address: AccountId,
			key: [u8; 32],
		) -> pallet_contracts_rpc_runtime_api::GetStorageResult {
			Contracts::get_storage(address, key).map_err(|rpc_err| {
				use pallet_contracts::GetStorageError;
				use pallet_contracts_rpc_runtime_api::{GetStorageError as RpcGetStorageError};
				/// Map the contract error into the RPC layer error.
				match rpc_err {
					GetStorageError::ContractDoesntExist => RpcGetStorageError::ContractDoesntExist,
					GetStorageError::IsTombstone => RpcGetStorageError::IsTombstone,
				}
			})
		}
	}

	impl pallet_transaction_payment_rpc_runtime_api::TransactionPaymentApi<
		Block,
		Balance,
		UncheckedExtrinsic,
	> for Runtime {
		fn query_info(uxt: UncheckedExtrinsic, len: u32) -> RuntimeDispatchInfo<Balance> {
			TransactionPayment::query_info(uxt, len)
		}
	}

	impl sp_session::SessionKeys<Block> for Runtime {
		fn generate_session_keys(seed: Option<Vec<u8>>) -> Vec<u8> {
			SessionKeys::generate(seed)
		}
	}
}

#[cfg(test)]
mod tests {
	use super::*;
	use frame_system::offchain::SubmitSignedTransaction;

	fn is_submit_signed_transaction<T>(_arg: T) where
		T: SubmitSignedTransaction<
			Runtime,
			Call,
			Extrinsic=UncheckedExtrinsic,
			CreateTransaction=Runtime,
			Signer=ImOnlineId,
		>,
	{}

	#[test]
	fn validate_bounds() {
		let x = SubmitTransaction::default();
		is_submit_signed_transaction(x);
	}

	#[test]
	fn block_hooks_weight_should_not_exceed_limits() {
		use frame_support::weights::WeighBlock;
		let check_for_block = |b| {
			let block_hooks_weight =
				<AllModules as WeighBlock<BlockNumber>>::on_initialize(b) +
				<AllModules as WeighBlock<BlockNumber>>::on_finalize(b);

			assert_eq!(
				block_hooks_weight,
				0,
				"This test might fail simply because the value being compared to has increased to a \
				module declaring a new weight for a hook or call. In this case update the test and \
				happily move on.",
			);

			// Invariant. Always must be like this to have a sane chain.
			assert!(block_hooks_weight < MaximumBlockWeight::get());

			// Warning.
			if block_hooks_weight > MaximumBlockWeight::get() / 2 {
				println!(
					"block hooks weight is consuming more than a block's capacity. You probably want \
					to re-think this. This test will fail now."
				);
				assert!(false);
			}
		};

		let _ = (0..100_000).for_each(check_for_block);
	}
}<|MERGE_RESOLUTION|>--- conflicted
+++ resolved
@@ -424,19 +424,11 @@
 	type TransactionBaseFee = ContractTransactionBaseFee;
 	type TransactionByteFee = ContractTransactionByteFee;
 	type ContractFee = ContractFee;
-<<<<<<< HEAD
-	type CallBaseFee = contracts::DefaultCallBaseFee;
-	type InstantiateBaseFee = contracts::DefaultInstantiateBaseFee;
-	type MaxDepth = contracts::DefaultMaxDepth;
-	type MaxValueSize = contracts::DefaultMaxValueSize;
-	type WeightToFee = LinearWeightToFee<WeightFeeCoefficient>;
-=======
 	type CallBaseFee = pallet_contracts::DefaultCallBaseFee;
 	type InstantiateBaseFee = pallet_contracts::DefaultInstantiateBaseFee;
 	type MaxDepth = pallet_contracts::DefaultMaxDepth;
 	type MaxValueSize = pallet_contracts::DefaultMaxValueSize;
-	type BlockGasLimit = pallet_contracts::DefaultBlockGasLimit;
->>>>>>> 91ddc4f1
+	type WeightToFee = LinearWeightToFee<WeightFeeCoefficient>;
 }
 
 impl pallet_sudo::Trait for Runtime {
@@ -538,33 +530,6 @@
 		NodeBlock = node_primitives::Block,
 		UncheckedExtrinsic = UncheckedExtrinsic
 	{
-<<<<<<< HEAD
-		System: system::{Module, Call, Storage, Config, Event},
-		Utility: utility::{Module, Call, Event},
-		Babe: babe::{Module, Call, Storage, Config, Inherent(Timestamp)},
-		Timestamp: timestamp::{Module, Call, Storage, Inherent},
-		Authorship: authorship::{Module, Call, Storage, Inherent},
-		Indices: indices,
-		Balances: balances::{default, Error},
-		TransactionPayment: transaction_payment::{Module, Storage},
-		Staking: staking::{default, OfflineWorker},
-		Session: session::{Module, Call, Storage, Event, Config<T>},
-		Democracy: democracy::{Module, Call, Storage, Config, Event<T>},
-		Council: collective::<Instance1>::{Module, Call, Storage, Origin<T>, Event<T>, Config<T>},
-		TechnicalCommittee: collective::<Instance2>::{Module, Call, Storage, Origin<T>, Event<T>, Config<T>},
-		Elections: elections_phragmen::{Module, Call, Storage, Event<T>},
-		TechnicalMembership: membership::<Instance1>::{Module, Call, Storage, Event<T>, Config<T>},
-		FinalityTracker: finality_tracker::{Module, Call, Inherent},
-		Grandpa: grandpa::{Module, Call, Storage, Config, Event},
-		Treasury: treasury::{Module, Call, Storage, Config, Event<T>},
-		Contracts: contracts::{Module, Call, Storage, Config, Event<T>},
-		Sudo: sudo,
-		ImOnline: im_online::{Module, Call, Storage, Event<T>, ValidateUnsigned, Config<T>},
-		AuthorityDiscovery: authority_discovery::{Module, Call, Config},
-		Offences: offences::{Module, Call, Storage, Event},
-		RandomnessCollectiveFlip: randomness_collective_flip::{Module, Call, Storage},
-		Nicks: nicks::{Module, Call, Storage, Event<T>},
-=======
 		System: frame_system::{Module, Call, Storage, Config, Event},
 		Utility: pallet_utility::{Module, Call, Storage, Event<T>},
 		Babe: pallet_babe::{Module, Call, Storage, Config, Inherent(Timestamp)},
@@ -590,7 +555,6 @@
 		Offences: pallet_offences::{Module, Call, Storage, Event},
 		RandomnessCollectiveFlip: pallet_randomness_collective_flip::{Module, Call, Storage},
 		Nicks: pallet_nicks::{Module, Call, Storage, Event<T>},
->>>>>>> 91ddc4f1
 	}
 );
 
