[package]
name = "sc-cli"
version = "0.8.0"
authors = ["Parity Technologies <admin@parity.io>"]
description = "Substrate CLI interface."
edition = "2018"
license = "GPL-3.0-or-later WITH Classpath-exception-2.0"
homepage = "https://substrate.dev"
repository = "https://github.com/paritytech/substrate/"
readme = "README.md"

[package.metadata.docs.rs]
targets = ["x86_64-unknown-linux-gnu"]

[dependencies]
log = "0.4.11"
<<<<<<< HEAD
regex = "1.3.4"
=======
atty = "0.2.13"
regex = "1.4.2"
lazy_static = "1.4.0"
ansi_term = "0.12.1"
>>>>>>> 02771e14
tokio = { version = "0.2.21", features = [ "signal", "rt-core", "rt-threaded", "blocking" ] }
futures = "0.3.4"
fdlimit = "0.2.1"
libp2p = "0.29.1"
parity-scale-codec = "1.3.0"
hex = "0.4.2"
rand = "0.7.3"
bip39 = "0.6.0-beta.1"
serde_json = "1.0.41"
sc-keystore = { version = "2.0.0", path = "../keystore" }
sp-panic-handler = { version = "2.0.0", path = "../../primitives/panic-handler" }
sc-client-api = { version = "2.0.0", path = "../api" }
sp-blockchain = { version = "2.0.0", path = "../../primitives/blockchain" }
sc-network = { version = "0.8.0", path = "../network" }
sp-runtime = { version = "2.0.0", path = "../../primitives/runtime" }
sp-utils = { version = "2.0.0", path = "../../primitives/utils" }
sp-version = { version = "2.0.0", path = "../../primitives/version" }
sp-core = { version = "2.0.0", path = "../../primitives/core" }
sp-keystore = { version = "0.8.0", path = "../../primitives/keystore" }
sc-service = { version = "0.8.0", default-features = false, path = "../service" }
sc-telemetry = { version = "2.0.0", path = "../telemetry" }
sc-logging = { version = "2.0.0", path = "../logging" }
sp-keyring = { version = "2.0.0", path = "../../primitives/keyring" }
names = "0.11.0"
structopt = "0.3.8"
sc-tracing = { version = "2.0.0", path = "../tracing" }
chrono = "0.4.10"
serde = "1.0.111"
tracing = "0.1.19"
sc-cli-proc-macro = { version = "2.0.0", path = "./proc-macro" }
thiserror = "1.0.21"

[target.'cfg(not(target_os = "unknown"))'.dependencies]
rpassword = "4.0.1"

[dev-dependencies]
tempfile = "3.1.0"

[features]
wasmtime = [
	"sc-service/wasmtime",
]<|MERGE_RESOLUTION|>--- conflicted
+++ resolved
@@ -14,14 +14,7 @@
 
 [dependencies]
 log = "0.4.11"
-<<<<<<< HEAD
-regex = "1.3.4"
-=======
-atty = "0.2.13"
 regex = "1.4.2"
-lazy_static = "1.4.0"
-ansi_term = "0.12.1"
->>>>>>> 02771e14
 tokio = { version = "0.2.21", features = [ "signal", "rt-core", "rt-threaded", "blocking" ] }
 futures = "0.3.4"
 fdlimit = "0.2.1"
@@ -59,6 +52,7 @@
 
 [dev-dependencies]
 tempfile = "3.1.0"
+ansi_term = "0.12.1"
 
 [features]
 wasmtime = [
